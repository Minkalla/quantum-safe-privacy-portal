use crate::{PQCError, PQCKeyPair, PQCResult};
use log::{error, info};
use serde::{Deserialize, Serialize};
use std::collections::HashMap;
use std::time::{SystemTime, UNIX_EPOCH};
use uuid::Uuid;

#[cfg(test)]
mod tests;

#[derive(Debug, Clone, Serialize, Deserialize, PartialEq)]
pub enum KeyStatus {
    Active,
    Expired,
    Revoked,
    Pending,
    Rotating,
}

#[derive(Debug, Clone, Serialize, Deserialize)]
pub struct KeyMetadata {
    pub key_id: String,
    pub user_id: String,
    pub algorithm: String,
    pub created_at: u64,
    pub expires_at: Option<u64>,
    pub status: KeyStatus,
    pub hsm_reference: Option<String>,
    pub rotation_count: u32,
    pub last_used: Option<u64>,
}

impl KeyMetadata {
    pub fn new(user_id: String, algorithm: String) -> Self {
        let current_time = SystemTime::now()
            .duration_since(UNIX_EPOCH)
            .unwrap_or_default()
            .as_secs();

        Self {
            key_id: Uuid::new_v4().to_string(),
            user_id,
            algorithm,
            created_at: current_time,
            expires_at: Some(current_time + 30 * 24 * 60 * 60), // 30 days default
            status: KeyStatus::Active,
            hsm_reference: None,
            rotation_count: 0,
            last_used: None,
        }
    }

    pub fn is_expired(&self) -> bool {
        if let Some(expires_at) = self.expires_at {
            let current_time = SystemTime::now()
                .duration_since(UNIX_EPOCH)
                .unwrap_or_default()
                .as_secs();
            current_time > expires_at
        } else {
            false
        }
    }

    pub fn should_rotate(&self, rotation_interval: u64) -> bool {
        let current_time = SystemTime::now()
            .duration_since(UNIX_EPOCH)
            .unwrap_or_default()
            .as_secs();

        current_time > self.created_at + rotation_interval
    }
}

#[derive(Debug, Clone)]
pub struct HSMConfig {
    pub enabled: bool,
    pub provider: String,
    pub key_slot: Option<u32>,
    pub authentication_method: String,
}

impl Default for HSMConfig {
    fn default() -> Self {
        Self {
            enabled: false,
            provider: "SoftHSM".to_string(),
            key_slot: None,
            authentication_method: "PIN".to_string(),
        }
    }
}

pub struct SecureKeyManager {
    pub keys: HashMap<String, (PQCKeyPair, KeyMetadata)>,
    user_keys: HashMap<String, Vec<String>>, // user_id -> key_ids
    rotation_interval: u64,                  // seconds
    hsm_config: HSMConfig,
    max_keys_per_user: usize,
}

impl SecureKeyManager {
    pub fn new() -> Self {
        Self {
            keys: HashMap::new(),
            user_keys: HashMap::new(),
            rotation_interval: 30 * 24 * 60 * 60, // 30 days default
            hsm_config: HSMConfig::default(),
            max_keys_per_user: 10,
        }
    }

    pub fn with_hsm_config(mut self, hsm_config: HSMConfig) -> Self {
        self.hsm_config = hsm_config;
        self
    }

    pub fn with_rotation_interval(mut self, interval_seconds: u64) -> Self {
        self.rotation_interval = interval_seconds;
        self
    }

    pub fn generate_and_store_key(&mut self, user_id: &str, algorithm: &str) -> PQCResult<String> {
        info!("Generating new {algorithm} key for user {user_id}");

        if self.user_keys.get(user_id).map_or(0, |keys| keys.len()) >= self.max_keys_per_user {
            return Err(PQCError::KeyGenerationFailed(
                "Maximum keys per user exceeded".to_string(),
            ));
        }

        let mut metadata = KeyMetadata::new(user_id.to_string(), algorithm.to_string());

        let keypair = match algorithm {
            "Kyber-768" | "ML-KEM-768" => crate::generate_mlkem_keypair()?,
            "Dilithium-3" | "ML-DSA-65" => crate::generate_mldsa_keypair()?,
            _ => return Err(PQCError::UnsupportedAlgorithm(algorithm.to_string())),
        };

        if self.hsm_config.enabled {
            metadata.hsm_reference = Some(self.store_key_in_hsm(&keypair, &metadata)?);
            info!(
                "Key {} stored in HSM with reference: {:?}",
                metadata.key_id, metadata.hsm_reference
            );
        }

        let key_id = metadata.key_id.clone();

        self.keys.insert(key_id.clone(), (keypair, metadata));

        self.user_keys
            .entry(user_id.to_string())
            .or_default()
            .push(key_id.clone());

<<<<<<< HEAD
        info!("Successfully generated and stored key {key_id} for user {user_id}");
=======
        info!(
            "Successfully generated and stored key {} for user {}",
            key_id, user_id
        );
>>>>>>> 884e0a96
        Ok(key_id)
    }

    pub fn rotate_key(&mut self, key_id: &str) -> PQCResult<String> {
        info!("Rotating key {key_id}");

        let (old_keypair, mut old_metadata) = self
            .keys
            .remove(key_id)
            .ok_or_else(|| PQCError::KeyNotFound(key_id.to_string()))?;

        if old_metadata.status != KeyStatus::Active {
            return Err(PQCError::InvalidKeyState(format!(
                "Cannot rotate key in status: {:?}",
                old_metadata.status
            )));
        }

        old_metadata.status = KeyStatus::Rotating;
        self.keys
            .insert(key_id.to_string(), (old_keypair, old_metadata.clone()));

        let new_key_id =
            self.generate_and_store_key(&old_metadata.user_id, &old_metadata.algorithm)?;

        if let Some((_, new_metadata)) = self.keys.get_mut(&new_key_id) {
            new_metadata.rotation_count = old_metadata.rotation_count + 1;
        }

<<<<<<< HEAD

        info!("Successfully rotated key {key_id} to new key {new_key_id}");
=======
        info!(
            "Successfully rotated key {} to new key {}",
            key_id, new_key_id
        );
>>>>>>> 884e0a96
        Ok(new_key_id)
    }

    pub fn revoke_key(&mut self, key_id: &str) -> PQCResult<()> {
        info!("Revoking key {key_id}");

        let hsm_ref = if let Some((_, metadata)) = self.keys.get(key_id) {
            metadata.hsm_reference.clone()
        } else {
            return Err(PQCError::KeyNotFound(key_id.to_string()));
        };

        if let Some(hsm_ref) = &hsm_ref {
            self.remove_key_from_hsm(hsm_ref)?;
            info!("Removed key {key_id} from HSM");
        }

        if let Some((keypair, metadata)) = self.keys.get_mut(key_id) {
            metadata.status = KeyStatus::Revoked;

            let keypair_copy = keypair.clone();
            self.secure_delete_key(&keypair_copy)?;

            info!("Successfully revoked key {key_id}");
            Ok(())
        } else {
            Err(PQCError::KeyNotFound(key_id.to_string()))
        }
    }

<<<<<<< HEAD
    pub fn get_active_key(&self, user_id: &str, algorithm: &str) -> PQCResult<(&PQCKeyPair, &KeyMetadata)> {
        let user_key_ids = self.user_keys.get(user_id)
=======
    pub fn get_active_key(
        &self,
        user_id: &str,
        algorithm: &str,
    ) -> PQCResult<(&PQCKeyPair, &KeyMetadata)> {
        let user_key_ids = self
            .user_keys
            .get(user_id)
>>>>>>> 884e0a96
            .ok_or_else(|| PQCError::KeyNotFound(format!("No keys for user {user_id}")))?;

        for key_id in user_key_ids {
            if let Some((keypair, metadata)) = self.keys.get(key_id) {
                if metadata.algorithm == algorithm
                    && metadata.status == KeyStatus::Active
                    && !metadata.is_expired()
                {
                    return Ok((keypair, metadata));
                }
            }
        }

<<<<<<< HEAD
        Err(PQCError::KeyNotFound(
            format!("No active {algorithm} key found for user {user_id}")
        ))
=======
        Err(PQCError::KeyNotFound(format!(
            "No active {} key found for user {}",
            algorithm, user_id
        )))
>>>>>>> 884e0a96
    }

    pub fn get_key_by_id(&self, key_id: &str) -> PQCResult<(&PQCKeyPair, &KeyMetadata)> {
        self.keys
            .get(key_id)
            .map(|(keypair, metadata)| (keypair, metadata))
            .ok_or_else(|| PQCError::KeyNotFound(key_id.to_string()))
    }

    pub fn update_key_usage(&mut self, key_id: &str) -> PQCResult<()> {
        if let Some((_, metadata)) = self.keys.get_mut(key_id) {
            let current_time = SystemTime::now()
                .duration_since(UNIX_EPOCH)
                .unwrap_or_default()
                .as_secs();
            metadata.last_used = Some(current_time);
            Ok(())
        } else {
            Err(PQCError::KeyNotFound(key_id.to_string()))
        }
    }

    pub fn cleanup_expired_keys(&mut self) -> PQCResult<usize> {
        info!("Starting cleanup of expired keys");

        let mut expired_keys = Vec::new();
        let mut keys_to_remove = Vec::new();

        for (key_id, (_, metadata)) in &self.keys {
            if metadata.is_expired() || metadata.status == KeyStatus::Expired {
                expired_keys.push(key_id.clone());
                keys_to_remove.push(key_id.clone());
            }
        }

        for key_id in &keys_to_remove {
            if let Some((keypair, metadata)) = self.keys.remove(key_id) {
                if let Some(hsm_ref) = &metadata.hsm_reference {
                    if let Err(e) = self.remove_key_from_hsm(hsm_ref) {
                        error!("Failed to remove key {key_id} from HSM: {e}");
                    }
                }

                if let Err(e) = self.secure_delete_key(&keypair) {
                    error!("Failed to securely delete key {key_id}: {e}");
                }

                if let Some(user_keys) = self.user_keys.get_mut(&metadata.user_id) {
                    user_keys.retain(|id| id != key_id);
                }
            }
        }

        let cleanup_count = expired_keys.len();
        info!("Cleaned up {cleanup_count} expired keys");
        Ok(cleanup_count)
    }

    pub fn auto_rotate_keys(&mut self) -> PQCResult<Vec<(String, String)>> {
        info!("Starting automatic key rotation check");

        let mut rotated_keys = Vec::new();
        let mut keys_to_rotate = Vec::new();

        for (key_id, (_, metadata)) in &self.keys {
            if metadata.status == KeyStatus::Active
                && metadata.should_rotate(self.rotation_interval)
            {
                keys_to_rotate.push(key_id.clone());
            }
        }

        for old_key_id in keys_to_rotate {
            match self.rotate_key(&old_key_id) {
                Ok(new_key_id) => {
                    rotated_keys.push((old_key_id, new_key_id));
                }
                Err(e) => {
                    error!("Failed to rotate key {old_key_id}: {e}");
                }
            }
        }

        info!("Auto-rotated {} keys", rotated_keys.len());
        Ok(rotated_keys)
    }

    pub fn get_user_keys(&self, user_id: &str) -> Vec<&KeyMetadata> {
        self.user_keys
            .get(user_id)
            .map(|key_ids| {
                key_ids
                    .iter()
                    .filter_map(|key_id| self.keys.get(key_id).map(|(_, metadata)| metadata))
                    .collect()
            })
            .unwrap_or_default()
    }

    pub fn get_key_statistics(&self) -> KeyStatistics {
        let mut stats = KeyStatistics::default();

        for (_, metadata) in self.keys.values() {
            stats.total_keys += 1;

            match metadata.status {
                KeyStatus::Active => stats.active_keys += 1,
                KeyStatus::Expired => stats.expired_keys += 1,
                KeyStatus::Revoked => stats.revoked_keys += 1,
                KeyStatus::Pending => stats.pending_keys += 1,
                KeyStatus::Rotating => stats.rotating_keys += 1,
            }

            if metadata.is_expired() {
                stats.needs_cleanup += 1;
            }

            if metadata.should_rotate(self.rotation_interval) {
                stats.needs_rotation += 1;
            }
        }

        stats.unique_users = self.user_keys.len();
        stats
    }

    pub fn get_key_count(&self) -> usize {
        self.keys.len()
    }

    pub fn get_all_keys(&self) -> Vec<&KeyMetadata> {
        self.keys.values().map(|(_, metadata)| metadata).collect()
    }

    pub fn get_active_keys_for_user(&self, user_id: &str) -> Vec<&KeyMetadata> {
        self.user_keys
            .get(user_id)
            .map(|key_ids| {
                key_ids
                    .iter()
                    .filter_map(|key_id| self.keys.get(key_id))
                    .map(|(_, metadata)| metadata)
                    .filter(|metadata| metadata.status == KeyStatus::Active)
                    .collect()
            })
            .unwrap_or_default()
    }

    fn store_key_in_hsm(&self, _keypair: &PQCKeyPair, metadata: &KeyMetadata) -> PQCResult<String> {
        if !self.hsm_config.enabled {
            return Err(PQCError::HSMError("HSM not enabled".to_string()));
        }

        let hsm_reference = format!(
            "hsm://{}:{}/{}",
            self.hsm_config.provider,
            self.hsm_config.key_slot.unwrap_or(0),
            metadata.key_id
        );

        info!("Simulating HSM key storage for key {}", metadata.key_id);

        Ok(hsm_reference)
    }

    fn remove_key_from_hsm(&self, hsm_reference: &str) -> PQCResult<()> {
<<<<<<< HEAD
        info!("Simulating HSM key removal for reference: {hsm_reference}");
=======
        info!(
            "Simulating HSM key removal for reference: {}",
            hsm_reference
        );
>>>>>>> 884e0a96
        Ok(())
    }

    fn secure_delete_key(&self, _keypair: &PQCKeyPair) -> PQCResult<()> {
        info!("Performing secure key deletion (memory zeroing)");
        Ok(())
    }
}

impl Default for SecureKeyManager {
    fn default() -> Self {
        Self::new()
    }
}

#[derive(Debug, Default)]
pub struct KeyStatistics {
    pub total_keys: usize,
    pub active_keys: usize,
    pub expired_keys: usize,
    pub revoked_keys: usize,
    pub pending_keys: usize,
    pub rotating_keys: usize,
    pub needs_cleanup: usize,
    pub needs_rotation: usize,
    pub unique_users: usize,
}

impl KeyStatistics {
    pub fn get(&self, status: &KeyStatus) -> Option<&usize> {
        match status {
            KeyStatus::Active => Some(&self.active_keys),
            KeyStatus::Expired => Some(&self.expired_keys),
            KeyStatus::Revoked => Some(&self.revoked_keys),
            KeyStatus::Pending => Some(&self.pending_keys),
            KeyStatus::Rotating => Some(&self.rotating_keys),
        }
    }
}

pub fn create_default_key_manager() -> SecureKeyManager {
    SecureKeyManager::new()
}

pub fn create_hsm_key_manager(hsm_config: HSMConfig) -> SecureKeyManager {
    SecureKeyManager::new().with_hsm_config(hsm_config)
}<|MERGE_RESOLUTION|>--- conflicted
+++ resolved
@@ -154,14 +154,7 @@
             .or_default()
             .push(key_id.clone());
 
-<<<<<<< HEAD
         info!("Successfully generated and stored key {key_id} for user {user_id}");
-=======
-        info!(
-            "Successfully generated and stored key {} for user {}",
-            key_id, user_id
-        );
->>>>>>> 884e0a96
         Ok(key_id)
     }
 
@@ -191,15 +184,7 @@
             new_metadata.rotation_count = old_metadata.rotation_count + 1;
         }
 
-<<<<<<< HEAD
-
         info!("Successfully rotated key {key_id} to new key {new_key_id}");
-=======
-        info!(
-            "Successfully rotated key {} to new key {}",
-            key_id, new_key_id
-        );
->>>>>>> 884e0a96
         Ok(new_key_id)
     }
 
@@ -230,10 +215,6 @@
         }
     }
 
-<<<<<<< HEAD
-    pub fn get_active_key(&self, user_id: &str, algorithm: &str) -> PQCResult<(&PQCKeyPair, &KeyMetadata)> {
-        let user_key_ids = self.user_keys.get(user_id)
-=======
     pub fn get_active_key(
         &self,
         user_id: &str,
@@ -242,7 +223,6 @@
         let user_key_ids = self
             .user_keys
             .get(user_id)
->>>>>>> 884e0a96
             .ok_or_else(|| PQCError::KeyNotFound(format!("No keys for user {user_id}")))?;
 
         for key_id in user_key_ids {
@@ -256,16 +236,9 @@
             }
         }
 
-<<<<<<< HEAD
         Err(PQCError::KeyNotFound(
             format!("No active {algorithm} key found for user {user_id}")
         ))
-=======
-        Err(PQCError::KeyNotFound(format!(
-            "No active {} key found for user {}",
-            algorithm, user_id
-        )))
->>>>>>> 884e0a96
     }
 
     pub fn get_key_by_id(&self, key_id: &str) -> PQCResult<(&PQCKeyPair, &KeyMetadata)> {
@@ -432,14 +405,7 @@
     }
 
     fn remove_key_from_hsm(&self, hsm_reference: &str) -> PQCResult<()> {
-<<<<<<< HEAD
         info!("Simulating HSM key removal for reference: {hsm_reference}");
-=======
-        info!(
-            "Simulating HSM key removal for reference: {}",
-            hsm_reference
-        );
->>>>>>> 884e0a96
         Ok(())
     }
 
