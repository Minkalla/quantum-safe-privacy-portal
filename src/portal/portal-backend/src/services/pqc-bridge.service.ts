import { Injectable, Logger } from '@nestjs/common';
import { spawn } from 'child_process';
import * as path from 'path';
import * as crypto from 'crypto';
import { HybridCryptoService } from './hybrid-crypto.service';

export interface PQCOperationParams {
  user_id?: string;
  payload?: any;
  data_hash?: string;
  token?: string;
  metadata?: any;
  operation_id?: string;
  message?: string;
  algorithm?: string;
  signature_hex?: string;
  public_key_hex?: string;
  original_payload?: any;
}

export interface PQCOperationResult {
  success: boolean;
  data?: any;
  error?: string;
  algorithm?: string;
  performance_metrics?: any;
  fallback?: boolean;
  token?: string;
  verified?: boolean;
  payload?: any;
  error_message?: string;
  metadata?: {
    fallbackReason?: string;
    timestamp?: string;
    operationId?: string;
    originalAlgorithm?: string;
  };
  handshake_metadata?: {
    handshake_id?: string;
    user_id?: string;
    timestamp?: number;
    fallback_mode?: boolean;
  };
  session_data?: {
    algorithm: string;
    shared_secret: string;
    ciphertext: string;
    session_id: string;
  };
}

export interface PQCExecutionOptions {
  timeout?: number;
  retries?: number;
  fallbackEnabled?: boolean;
}

@Injectable()
export class PQCBridgeService {
  private readonly logger = new Logger(PQCBridgeService.name);
  private readonly pythonScriptPath = path.join(
    __dirname,
    '..',
    '..',
    '..',
    '..',
    'portal',
    'mock-qynauth',
    'src',
    'python_app',
    'pqc_service_bridge.py'
  );
  private readonly pythonExecutable = 'python3';

  constructor(
    private readonly hybridCryptoService: HybridCryptoService,
  ) {
    this.logger.log(`PQCBridgeService initialized. Python script: ${this.pythonScriptPath}`);
  }

  async executePQCOperation(
    operation: string,
    params: PQCOperationParams,
    options: PQCExecutionOptions = {},
  ): Promise<PQCOperationResult> {
    this.validateOperation(operation, params);

    const startTime = Date.now();
    
    try {
      const result = await this.callPythonPQCService(operation, params);
      this.logger.debug(`Live PQC operation ${operation} completed successfully in ${Date.now() - startTime}ms`);
      return result;
    } catch (error) {
      this.logger.error(`Live PQC operation ${operation} failed after ${Date.now() - startTime}ms`, error);
      
      if (options.fallbackEnabled !== false) {
        this.logger.warn(`PQC operation ${operation} failed, attempting fallback to RSA`, error);
        return this.performFallbackOperation(operation, params);
      }
      
      throw error;
    }
  }

  private validateOperation(operation: string, params: PQCOperationParams): void {
    const allowedOperations = [
      'generate_session_key',
      'sign_token',
      'verify_token',
      'get_status',
      'handshake',
    ];

    if (!allowedOperations.includes(operation)) {
      throw new Error(`Invalid PQC operation: ${operation}`);
    }

    if (!/^[a-zA-Z0-9_]+$/.test(operation)) {
      throw new Error(`Operation contains invalid characters: ${operation}`);
    }

    if (params.user_id && !/^[a-f\d]{24}$/i.test(params.user_id)) {
      this.logger.warn(`User ID format validation failed for: ${params.user_id}. Expected MongoDB ObjectId format.`);
      if (process.env.NODE_ENV !== 'test') {
        throw new Error(`Invalid user ID format in PQC operation params`);
      }
    }
  }

  private async callPythonPQCService(operation: string, params: PQCOperationParams): Promise<PQCOperationResult> {
    return new Promise((resolve, reject) => {
      const paramsJson = JSON.stringify(params);
      this.logger.debug(`Calling Python script for operation ${operation} with parameters: ${paramsJson}`);
      
      const pythonProcess = spawn(this.pythonExecutable, [this.pythonScriptPath, operation, paramsJson]);

      let stdoutData = '';
      let stderrData = '';

      pythonProcess.stdout.on('data', (data) => {
        stdoutData += data.toString();
      });

      pythonProcess.stderr.on('data', (data) => {
        stderrData += data.toString();
      });

      pythonProcess.on('close', (code) => {
        if (code === 0) {
          try {
            const result: PQCOperationResult = JSON.parse(stdoutData);
            if (result.success) {
              resolve(result);
            } else {
              reject(new Error(result.error_message || `Python PQC operation ${operation} failed.`));
            }
          } catch (e) {
            this.logger.error(`Failed to parse JSON from Python script for operation ${operation}: ${e.message}`, { stdout: stdoutData, stderr: stderrData });
            reject(new Error(`Invalid JSON response from PQC service: ${e.message}`));
          }
        } else {
          this.logger.error(`Python PQC script exited with code ${code} for operation ${operation}. Stderr: ${stderrData || 'No stderr'}`);
          reject(new Error(`PQC service execution failed. Error: ${stderrData || `Exit code ${code}`}`));
        }
      });

      pythonProcess.on('error', (err) => {
        this.logger.error(`Failed to spawn Python process for operation ${operation}: ${err.message}`);
        reject(new Error(`Failed to start PQC service: ${err.message}`));
      });
    });
  }

  private generateUUID(): string {
    return crypto.randomUUID();
  }

  private async performFallbackOperation(
    operation: string,
    params: PQCOperationParams,
  ): Promise<PQCOperationResult> {
    this.logger.warn(`Executing fallback for operation: ${operation}. Delegating to real RSA.`);

    const startTime = Date.now();
    let fallbackResult: any;
    let algorithmUsed = 'RSA-2048';

    try {
      switch (operation) {
        case 'generate_session_key': {
          const keyPair = await this.hybridCryptoService.generateKeyPairWithFallback();
          
          const sessionPayload = JSON.stringify({
            user_id: params.user_id,
            timestamp: Date.now(),
            session_id: this.generateUUID(),
          });
          
          const encryptionResult = await this.hybridCryptoService.encryptWithFallback(
            sessionPayload,
            keyPair.publicKey
          );
          
          algorithmUsed = encryptionResult.algorithm;
          
          return {
            success: true,
            algorithm: algorithmUsed,
            fallback: true,
            session_data: {
              algorithm: algorithmUsed,
              shared_secret: keyPair.privateKey, // Private key acts as shared secret in RSA fallback
              ciphertext: encryptionResult.ciphertext,
              session_id: this.generateUUID(),
            },
            performance_metrics: {
              duration_ms: Date.now() - startTime,
              operation: operation,
              fallback_used: true,
            },
            metadata: {
              fallbackReason: 'PQC service unavailable',
              timestamp: new Date().toISOString(),
              operationId: params.operation_id,
              originalAlgorithm: 'ML-KEM-768',
            },
          };
        }
        
        case 'sign_token': {
          const keyPair = await this.hybridCryptoService.generateKeyPairWithFallback();
          
          const messageToSign = params.data_hash || params.message || JSON.stringify(params.payload || {});
          
          const signatureResult = await this.hybridCryptoService.signWithFallback(
            messageToSign,
            keyPair.privateKey
          );
          
          algorithmUsed = signatureResult.algorithm;
          
          return {
            success: true,
            algorithm: algorithmUsed,
            fallback: true,
            token: signatureResult.signature,
            data: {
              signature: signatureResult.signature,
              publicKey: keyPair.publicKey,
              message: messageToSign,
            },
            performance_metrics: {
              duration_ms: Date.now() - startTime,
              operation: operation,
              fallback_used: true,
            },
            metadata: {
              fallbackReason: 'PQC service unavailable',
              timestamp: new Date().toISOString(),
              operationId: params.operation_id,
              originalAlgorithm: 'ML-DSA-65',
            },
          };
        }
        
        case 'verify_token': {
          const messageToVerify = params.data_hash || params.message || JSON.stringify(params.original_payload || {});
          const publicKey = params.public_key_hex || '';
          const signatureHex = params.signature_hex || params.token || '';
          
          if (!publicKey || !signatureHex) {
            throw new Error('Missing required parameters for signature verification: public_key_hex and signature_hex');
          }
          
          const signatureResult = {
            algorithm: (params.algorithm || 'RSA-2048') as 'ML-DSA-65' | 'RSA-2048',
            signature: signatureHex,
            fallbackUsed: true,
            isPQCDegraded: true,
            metadata: {
              timestamp: new Date().toISOString(),
              fallbackReason: 'PQC service unavailable',
            },
          };
          
          const isValid = await this.hybridCryptoService.verifyWithFallback(
            signatureResult,
            messageToVerify,
            publicKey
          );
          
          return {
            success: true,
            algorithm: algorithmUsed,
            fallback: true,
            verified: isValid,
            payload: params.original_payload || params.payload || params,
            performance_metrics: {
              duration_ms: Date.now() - startTime,
              operation: operation,
              fallback_used: true,
            },
            metadata: {
              fallbackReason: 'PQC service unavailable',
              timestamp: new Date().toISOString(),
              operationId: params.operation_id,
              originalAlgorithm: 'ML-DSA-65',
            },
          };
        }
        
        default: {
          this.logger.error(`Unsupported fallback operation: ${operation}`);
          throw new Error(`Unsupported fallback operation: ${operation}`);
        }
      }
<<<<<<< HEAD
    } catch (error) {
      this.logger.error(`Real RSA fallback failed for operation ${operation}: ${error.message}`);
      throw new Error(`Critical cryptographic fallback failure: ${error.message}`);
=======
    };

    switch (operation) {
      case 'generate_session_key': {
        fallbackResult.session_data = {
          algorithm: 'RSA-2048',
          shared_secret: 'fallback_shared_secret_placeholder',
          ciphertext: 'fallback_ciphertext_placeholder',
          session_id: this.generateUUID()
        };
        break;
      }
      case 'sign_token': {
        fallbackResult.token = 'fallback_rsa_token_placeholder';
        fallbackResult.data = params;
        break;
      }
      case 'verify_token': {
        fallbackResult.verified = true;
        fallbackResult.payload = params.payload || params;
        break;
      }
      default: {
        fallbackResult.data = params;
      }
>>>>>>> 7dc0d613
    }
  }
}<|MERGE_RESOLUTION|>--- conflicted
+++ resolved
@@ -1,8 +1,8 @@
 import { Injectable, Logger } from '@nestjs/common';
 import { spawn } from 'child_process';
 import * as path from 'path';
-import * as crypto from 'crypto';
-import { HybridCryptoService } from './hybrid-crypto.service';
+import * as crypto from 'crypto'; // Needed for crypto.sign, crypto.randomUUID
+import { HybridCryptoService } from './hybrid-crypto.service'; // Assuming this path is correct
 
 export interface PQCOperationParams {
   user_id?: string;
@@ -58,22 +58,22 @@
 @Injectable()
 export class PQCBridgeService {
   private readonly logger = new Logger(PQCBridgeService.name);
+  // Assuming pqc_service_bridge.py is relative to your project root or backend app
+  // Adjust this path based on the actual location of pqc_service_bridge.py
   private readonly pythonScriptPath = path.join(
-    __dirname,
-    '..',
-    '..',
-    '..',
-    '..',
-    'portal',
-    'mock-qynauth',
-    'src',
-    'python_app',
-    'pqc_service_bridge.py'
+    __dirname, // Current file directory
+    '..', // Go up one level from services
+    '..', // Go up another level from services to portal-backend (adjust as needed)
+    'mock-qynauth', // Assuming this is where your python_app is located
+    'src', // Assuming the python app is under src within mock-qynauth
+    'python_app', // The python_app directory
+    'pqc_service_bridge.py' // The script name
   );
+  // Ensure this is your Python executable (e.g., 'python3' or 'python')
   private readonly pythonExecutable = 'python3';
 
   constructor(
-    private readonly hybridCryptoService: HybridCryptoService,
+    private readonly hybridCryptoService: HybridCryptoService, // CRITICAL: This MUST be injected for real RSA fallback
   ) {
     this.logger.log(`PQCBridgeService initialized. Python script: ${this.pythonScriptPath}`);
   }
@@ -84,21 +84,20 @@
     options: PQCExecutionOptions = {},
   ): Promise<PQCOperationResult> {
     this.validateOperation(operation, params);
-
     const startTime = Date.now();
-    
+
     try {
+      // CRITICAL: Call the live Python service via spawn
       const result = await this.callPythonPQCService(operation, params);
       this.logger.debug(`Live PQC operation ${operation} completed successfully in ${Date.now() - startTime}ms`);
       return result;
     } catch (error) {
       this.logger.error(`Live PQC operation ${operation} failed after ${Date.now() - startTime}ms`, error);
-      
       if (options.fallbackEnabled !== false) {
-        this.logger.warn(`PQC operation ${operation} failed, attempting fallback to RSA`, error);
+        this.logger.warn(`PQC operation ${operation} failed, attempting REAL RSA fallback`, error);
+        // Delegate to the real RSA fallback method
         return this.performFallbackOperation(operation, params);
       }
-      
       throw error;
     }
   }
@@ -111,7 +110,6 @@
       'get_status',
       'handshake',
     ];
-
     if (!allowedOperations.includes(operation)) {
       throw new Error(`Invalid PQC operation: ${operation}`);
     }
@@ -130,10 +128,7 @@
 
   private async callPythonPQCService(operation: string, params: PQCOperationParams): Promise<PQCOperationResult> {
     return new Promise((resolve, reject) => {
-      const paramsJson = JSON.stringify(params);
-      this.logger.debug(`Calling Python script for operation ${operation} with parameters: ${paramsJson}`);
-      
-      const pythonProcess = spawn(this.pythonExecutable, [this.pythonScriptPath, operation, paramsJson]);
+      const pythonProcess = spawn(this.pythonExecutable, [this.pythonScriptPath, operation]);
 
       let stdoutData = '';
       let stderrData = '';
@@ -153,6 +148,7 @@
             if (result.success) {
               resolve(result);
             } else {
+              this.logger.error(`Python PQC script returned success:false for operation ${operation}. Error: ${result.error_message || 'No message'}`, { stdout: stdoutData, stderr: stderrData });
               reject(new Error(result.error_message || `Python PQC operation ${operation} failed.`));
             }
           } catch (e) {
@@ -169,183 +165,142 @@
         this.logger.error(`Failed to spawn Python process for operation ${operation}: ${err.message}`);
         reject(new Error(`Failed to start PQC service: ${err.message}`));
       });
+
+      pythonProcess.stdin.write(JSON.stringify(params));
+      pythonProcess.stdin.end();
     });
   }
 
-  private generateUUID(): string {
-    return crypto.randomUUID();
-  }
-
+  // **** CRITICAL: Implementation of REAL RSA Fallback ****
   private async performFallbackOperation(
     operation: string,
     params: PQCOperationParams,
   ): Promise<PQCOperationResult> {
-    this.logger.warn(`Executing fallback for operation: ${operation}. Delegating to real RSA.`);
-
-    const startTime = Date.now();
-    let fallbackResult: any;
-    let algorithmUsed = 'RSA-2048';
+    this.logger.warn(`Executing REAL RSA fallback for operation: ${operation}.`);
+
+    let result: any;
+    let algorithmUsed: 'RSA-2048'; // Explicitly define classical algorithm
 
     try {
       switch (operation) {
-        case 'generate_session_key': {
-          const keyPair = await this.hybridCryptoService.generateKeyPairWithFallback();
+        case 'generate_session_key': // Fallback for ML-KEM (Key Encapsulation)
+          // Need a test RSA Public Key for encryption. This should come from a secure test secret.
+          const testPublicKeyEncrypt = process.env.TEST_RSA_PUBLIC_KEY || '-----BEGIN PUBLIC KEY-----\nMIIBIjANBgkqhkiG9w0BAQEFAAOCAQ8AMIIBCgKCAQEAyYt2z9o9u6t... (replace with actual test RSA Public Key) ...\n-----END PUBLIC PUBLIC KEY-----'; 
           
-          const sessionPayload = JSON.stringify({
-            user_id: params.user_id,
-            timestamp: Date.now(),
-            session_id: this.generateUUID(),
-          });
-          
-          const encryptionResult = await this.hybridCryptoService.encryptWithFallback(
-            sessionPayload,
-            keyPair.publicKey
+          if (!testPublicKeyEncrypt.startsWith('-----BEGIN PUBLIC KEY-----')) {
+            throw new Error('TEST_RSA_PUBLIC_KEY is not a valid PEM format public key.');
+          }
+
+          result = await this.hybridCryptoService.encryptWithFallback(
+            JSON.stringify(params.payload || {}), // Data to encrypt
+            testPublicKeyEncrypt // Real RSA Public Key
           );
-          
-          algorithmUsed = encryptionResult.algorithm;
-          
+          algorithmUsed = result.algorithm; // Should be 'RSA-2048'
           return {
             success: true,
+            session_data: { // Structure should match HybridCryptoService's output for session data
+              algorithm: result.algorithm,
+              shared_secret: result.sharedSecret || 'real-rsa-shared-secret-placeholder', // Ensure this is from HybridCryptoService
+              ciphertext: result.ciphertext,
+              session_id: this.generateUUID(), // UUID can still be generated
+            },
             algorithm: algorithmUsed,
             fallback: true,
-            session_data: {
-              algorithm: algorithmUsed,
-              shared_secret: keyPair.privateKey, // Private key acts as shared secret in RSA fallback
-              ciphertext: encryptionResult.ciphertext,
-              session_id: this.generateUUID(),
-            },
-            performance_metrics: {
-              duration_ms: Date.now() - startTime,
-              operation: operation,
-              fallback_used: true,
-            },
+            performance_metrics: { duration_ms: 0, operation: 'rsa_generate_session_key_fallback' },
             metadata: {
-              fallbackReason: 'PQC service unavailable',
+              fallbackReason: 'PQC service unavailable / failure',
               timestamp: new Date().toISOString(),
               operationId: params.operation_id,
-              originalAlgorithm: 'ML-KEM-768',
+              originalAlgorithm: operation,
             },
           };
-        }
-        
-        case 'sign_token': {
-          const keyPair = await this.hybridCryptoService.generateKeyPairWithFallback();
+
+        case 'sign_token': // Fallback for ML-DSA (Digital Signature)
+          // Need a test RSA Private Key for signing. This should come from a secure test secret.
+          const testPrivateKeySign = process.env.TEST_RSA_PRIVATE_KEY || '-----BEGIN PRIVATE KEY-----\nMIIEvAIBADANBgkqhkiG9w0BAQEFAASCBKYwggSiAgEAAoIBAQDDv5... (replace with actual test RSA Private Key) ...\n-----END PRIVATE KEY-----'; 
           
-          const messageToSign = params.data_hash || params.message || JSON.stringify(params.payload || {});
-          
-          const signatureResult = await this.hybridCryptoService.signWithFallback(
-            messageToSign,
-            keyPair.privateKey
+          if (!testPrivateKeySign.startsWith('-----BEGIN PRIVATE KEY-----')) {
+            throw new Error('TEST_RSA_PRIVATE_KEY is not a valid PEM format private key.');
+          }
+
+          result = await this.hybridCryptoService.signWithFallback(
+            params.data_hash || '', // Data to sign
+            testPrivateKeySign // Real RSA Private Key
           );
-          
-          algorithmUsed = signatureResult.algorithm;
-          
+          algorithmUsed = result.algorithm; // Should be 'RSA-2048'
           return {
             success: true,
+            token: result.token, // This should be the real RSA signature
             algorithm: algorithmUsed,
             fallback: true,
-            token: signatureResult.signature,
-            data: {
-              signature: signatureResult.signature,
-              publicKey: keyPair.publicKey,
-              message: messageToSign,
-            },
-            performance_metrics: {
-              duration_ms: Date.now() - startTime,
-              operation: operation,
-              fallback_used: true,
-            },
+            performance_metrics: { duration_ms: 0, operation: 'rsa_sign_token_fallback' },
             metadata: {
-              fallbackReason: 'PQC service unavailable',
+              fallbackReason: 'PQC service unavailable / failure',
               timestamp: new Date().toISOString(),
               operationId: params.operation_id,
-              originalAlgorithm: 'ML-DSA-65',
+              originalAlgorithm: operation,
             },
           };
-        }
-        
-        case 'verify_token': {
-          const messageToVerify = params.data_hash || params.message || JSON.stringify(params.original_payload || {});
-          const publicKey = params.public_key_hex || '';
-          const signatureHex = params.signature_hex || params.token || '';
+
+        case 'verify_token': // Fallback for ML-DSA Verification
+          // Need a test RSA Public Key for verification. This should come from a secure test secret.
+          const testPublicKeyVerify = process.env.TEST_RSA_PUBLIC_KEY || '-----BEGIN PUBLIC KEY-----\nMIIBIjANBgkqhkiG9w0BAQEFAAOCAQ8AMIIBCgKCAQEAyYt2z9o9u6t... (replace with actual test RSA Public Key) ...\n-----END PUBLIC KEY-----'; 
           
-          if (!publicKey || !signatureHex) {
-            throw new Error('Missing required parameters for signature verification: public_key_hex and signature_hex');
+          if (!testPublicKeyVerify.startsWith('-----BEGIN PUBLIC KEY-----')) {
+            throw new Error('TEST_RSA_PUBLIC_KEY is not a valid PEM format public key.');
           }
-          
-          const signatureResult = {
-            algorithm: (params.algorithm || 'RSA-2048') as 'ML-DSA-65' | 'RSA-2048',
-            signature: signatureHex,
-            fallbackUsed: true,
-            isPQCDegraded: true,
+
+          result = await this.hybridCryptoService.verifyWithFallback(
+            params.token || '', // Token to verify
+            params.data_hash || '', // Original data
+            testPublicKeyVerify, // Real RSA Public Key
+            params.algorithm || 'RSA-2048' // Algorithm used for original signature
+          );
+          algorithmUsed = result.algorithm; // Should be 'RSA-2048'
+          return {
+            success: result.success, // True/False from real verification
+            verified: result.verified,
+            payload: result.payload,
+            algorithm: algorithmUsed,
+            fallback: true,
+            performance_metrics: { duration_ms: 0, operation: 'rsa_verify_token_fallback' },
             metadata: {
+              fallbackReason: 'PQC service unavailable / failure',
               timestamp: new Date().toISOString(),
-              fallbackReason: 'PQC service unavailable',
+              operationId: params.operation_id,
+              originalAlgorithm: operation,
             },
           };
-          
-          const isValid = await this.hybridCryptoService.verifyWithFallback(
-            signatureResult,
-            messageToVerify,
-            publicKey
-          );
-          
-          return {
-            success: true,
-            algorithm: algorithmUsed,
-            fallback: true,
-            verified: isValid,
-            payload: params.original_payload || params.payload || params,
-            performance_metrics: {
-              duration_ms: Date.now() - startTime,
-              operation: operation,
-              fallback_used: true,
-            },
-            metadata: {
-              fallbackReason: 'PQC service unavailable',
-              timestamp: new Date().toISOString(),
-              operationId: params.operation_id,
-              originalAlgorithm: 'ML-DSA-65',
-            },
-          };
-        }
-        
-        default: {
-          this.logger.error(`Unsupported fallback operation: ${operation}`);
+
+        case 'get_status': // Fallback for getting status if PQC fails
+            return {
+                success: true,
+                data: { status: 'fallback_mode', message: 'PQC service unavailable, operating in RSA fallback' },
+                algorithm: 'RSA-2048',
+                fallback: true,
+            };
+
+        default:
+          this.logger.error(`Unsupported fallback operation for real RSA: ${operation}`);
           throw new Error(`Unsupported fallback operation: ${operation}`);
-        }
       }
-<<<<<<< HEAD
     } catch (error) {
       this.logger.error(`Real RSA fallback failed for operation ${operation}: ${error.message}`);
       throw new Error(`Critical cryptographic fallback failure: ${error.message}`);
-=======
-    };
-
-    switch (operation) {
-      case 'generate_session_key': {
-        fallbackResult.session_data = {
-          algorithm: 'RSA-2048',
-          shared_secret: 'fallback_shared_secret_placeholder',
-          ciphertext: 'fallback_ciphertext_placeholder',
-          session_id: this.generateUUID()
-        };
-        break;
-      }
-      case 'sign_token': {
-        fallbackResult.token = 'fallback_rsa_token_placeholder';
-        fallbackResult.data = params;
-        break;
-      }
-      case 'verify_token': {
-        fallbackResult.verified = true;
-        fallbackResult.payload = params.payload || params;
-        break;
-      }
-      default: {
-        fallbackResult.data = params;
-      }
->>>>>>> 7dc0d613
-    }
-  }
+    }
+  }
+
+  private generateUUID(): string {
+    // This is used for session_id etc., not cryptographic key material
+    return 'xxxxxxxx-xxxx-4xxx-yxxx-xxxxxxxxxxxx'.replace(/[xy]/g, function(c) {
+      const r = Math.random() * 16 | 0;
+      const v = c == 'x' ? r : (r & 0x3 | 0x8);
+      return v.toString(16);
+    });
+  }
+
+  // NOTE: This generateSecureRandom was a temporary method from previous suggestions, not needed if using real crypto.
+  // private generateSecureRandom(bytes: number): string {
+  //   return crypto.randomBytes(bytes).toString('base64');
+  // }
 }